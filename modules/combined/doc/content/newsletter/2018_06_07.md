--- conflicted
+++ resolved
@@ -48,11 +48,10 @@
 to include these pesky objects yourself! While your current input files will still continue
 to run unchanged, you may want to delete these objects, and forget about them forevermore.
 
-<<<<<<< HEAD
 ## Strain Periodicity
 
 A new global strain [calculation](/GlobalStrainAction.md) approach has been implemented in the `TensorMechanics` module that relaxes the stresses along the periodic directions and allow corresponding deformation. It generates an auxiliary displacement [field](/GlobalDisplacementAux.md) which combined with periodic displacements enforces the strain periodicity. This approach enables capturing volume change, shear deformation, etc. while still maintaining periodic BC on the displacements.   
-=======
+
 ## Mesh Exploder
 
 !row!
@@ -71,5 +70,4 @@
        caption=Visualization of parallel partition using
                the [chigger/index.md] script.
 !col-end!
-!row-end!
->>>>>>> fd0a57c8
+!row-end!