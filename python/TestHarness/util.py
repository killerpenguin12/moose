--- conflicted
+++ resolved
@@ -67,11 +67,11 @@
                      'default'   : 'FALSE',
                      'options'   : {'TRUE' : '1', 'FALSE' : '0'}
                    },
-<<<<<<< HEAD
   'superlu' :      { 're_option' : r'#define\s+LIBMESH_PETSC_HAVE_SUPERLU_DIST\s+(\d+)',
-=======
+                     'default'   : 'FALSE',
+                     'options'   : {'TRUE' : '1', 'FALSE' : '0'}
+                   },
   'cxx11' :        { 're_option' : r'#define\s+LIBMESH_HAVE_CXX11\s+(\d+)',
->>>>>>> 7a470335
                      'default'   : 'FALSE',
                      'options'   : {'TRUE' : '1', 'FALSE' : '0'}
                    },
