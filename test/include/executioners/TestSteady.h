//* This file is part of the MOOSE framework
//* https://www.mooseframework.org
//*
//* All rights reserved, see COPYRIGHT for full restrictions
//* https://github.com/idaholab/moose/blob/master/COPYRIGHT
//*
//* Licensed under LGPL 2.1, please see LICENSE for details
//* https://www.gnu.org/licenses/lgpl-2.1.html

#pragma once

#include "Steady.h"

/**
 * Test executioner to show exception handling
 */
class TestSteady : public Steady
{
public:
  static InputParameters validParams();

  TestSteady(const InputParameters & parameters);
  virtual ~TestSteady();

  /**
   * This will call solve() on the NonlinearSystem.
   */
  virtual void preExecute() override;

  /**
   * Calls a custom execution flag for testing.
   */
  virtual void postSolve() override;

private:
  /// The type of test that this object is to perform
  MooseEnum _test_type;

  /// A value to report (used for addAttributeReporter test)
<<<<<<< HEAD
  Real _some_value_that_needs_to_be_reported;
};
=======
  PostprocessorValue * _some_value_that_needs_to_be_reported;
};
>>>>>>> 8d1c5f9e
<|MERGE_RESOLUTION|>--- conflicted
+++ resolved
@@ -37,10 +37,5 @@
   MooseEnum _test_type;
 
   /// A value to report (used for addAttributeReporter test)
-<<<<<<< HEAD
-  Real _some_value_that_needs_to_be_reported;
-};
-=======
   PostprocessorValue * _some_value_that_needs_to_be_reported;
-};
->>>>>>> 8d1c5f9e
+};